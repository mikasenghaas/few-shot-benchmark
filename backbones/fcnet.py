--- conflicted
+++ resolved
@@ -8,9 +8,6 @@
 class FCNet(nn.Module):
     fast_weight = False  # Default
 
-<<<<<<< HEAD
-    def __init__(self, x_dim: int, layer_dim: list = [64, 64], dropout: float = 0.2, fast_weight: bool = False, **kwargs):
-=======
     def __init__(
         self,
         x_dim: int,
@@ -19,7 +16,6 @@
         fast_weight: bool = False,
         **kwargs
     ):
->>>>>>> d4c49724
         """
         Fully connected network for feature extraction. The network is composed of a series of fully connected layers.
 
