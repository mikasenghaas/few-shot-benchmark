--- conflicted
+++ resolved
@@ -8,7 +8,6 @@
 class FCNet(nn.Module):
     fast_weight = False  # Default
 
-<<<<<<< HEAD
     def __init__(
         self,
         x_dim: int,
@@ -17,10 +16,6 @@
         fast_weight: bool = False,
         **kwargs
     ):
-=======
-    def __init__(self, x_dim: int, layer_dim: list = [64, 64], dropout: float = 0.2, fast_weight: bool = False, sot: SOT = None,
-                 **kwargs):
->>>>>>> b4d07b36
         """
         Fully connected network for feature extraction. The network is composed of a series of fully connected layers.
 
