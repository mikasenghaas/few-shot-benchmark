--- conflicted
+++ resolved
@@ -1,25 +1,4 @@
 method:
-<<<<<<< HEAD
   name: ???
-=======
-  name: ??? # Method name
-  fast_weight: False
-
-sot:
-  cls:
-    _target_: methods.self_optimal_transport.SOT
-    distance_metric: cosine
-    ot_reg: 0.1 # default 0.1
-    sinkhorn_iterations: 10
-    sigmoid:  False
-    mask_diag: True
-    max_scale: True
-
-
-train:
-  start_epoch: 0 # Train from scratch by default
-  train_batch:
-  val_batch:
->>>>>>> b4d07b36
 
   fast_weight: False