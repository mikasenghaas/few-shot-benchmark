--- conflicted
+++ resolved
@@ -7,13 +7,7 @@
     supported_distances = ['cosine', 'euclidean']
 
     def __init__(self, final_feat_dim : int, distance_metric: str = 'cosine', ot_reg: float = 0.1, sinkhorn_iterations: int = 10,
-                 sigmoid: bool = False, mask_diag: bool = True, max_scale: bool = True,
-<<<<<<< HEAD
-                 **kwargs):
-=======
-                 n_way: int = None, n_support: int = None, n_query: int = None, **kwargs):
-
->>>>>>> d4c49724
+                 sigmoid: bool = False, mask_diag: bool = True, max_scale: bool = True, **kwargs):
         """
         Self-Optimal Transport (SOT) features.
 
