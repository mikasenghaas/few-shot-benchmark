--- conflicted
+++ resolved
@@ -4,25 +4,12 @@
 
 
 class SOT(object):
-<<<<<<< HEAD
-    supported_distances = ["cosine", "euclidean"]
-
-    def __init__(
-        self,
-        distance_metric: str = "cosine",
-        ot_reg: float = 0.1,
-        sinkhorn_iterations: int = 10,
-        sigmoid: bool = False,
-        mask_diag: bool = True,
-        max_scale: bool = True,
-    ):
-=======
     supported_distances = ['cosine', 'euclidean']
 
     def __init__(self, distance_metric: str = 'cosine', ot_reg: float = 0.1, sinkhorn_iterations: int = 10,
                  sigmoid: bool = False, mask_diag: bool = True, max_scale: bool = True,
                  n_way: int = None, n_support: int = None, n_query: int = None, **kwargs):
->>>>>>> b4d07b36
+
         """
         :param distance_metric - Compute the cost matrix.
         :param ot_reg - Sinkhorn entropy regularization (lambda). For few-shot classification, 0.1-0.2 works best.
@@ -47,12 +34,9 @@
         self.ot_reg = ot_reg
         self.max_scale = max_scale
         self.diagonal_val = 1e3  # value to mask self-values with
-<<<<<<< HEAD
-=======
         self.n_way = n_way
         self.n_support = n_support
         self.n_query = n_query
->>>>>>> b4d07b36
 
     def compute_cost(self, X: torch.Tensor) -> torch.Tensor:
         """
@@ -130,12 +114,6 @@
         else:
             C = torch.mm(d_n, d_n.transpose(0, 1))
         return C
-
-<<<<<<< HEAD
-    import torch
-
-=======
->>>>>>> b4d07b36
 
 def log_sum_exp(u: torch.Tensor, dim: int):
     # Reduce log sum exp along axis
